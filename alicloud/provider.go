--- conflicted
+++ resolved
@@ -40,12 +40,9 @@
 	cmsClient      *alicloudCmsClient.Client
 	adbClient      *alicloudAdbClient.Client
 	emrClient      *alicloudEmrClient.Client
-<<<<<<< HEAD
+	csClient       *alicloudCsClient.Client
 	essClient      *alicloudEssClient.Client
 	albClient      *alicloudAlbClient.Client
-=======
-	csClient       *alicloudCsClient.Client
->>>>>>> e95ec9c4
 }
 
 // Ensure the implementation satisfies the expected interfaces
@@ -333,7 +330,21 @@
 		return
 	}
 
-<<<<<<< HEAD
+	// AliCloud CS Client
+	csClientConfig := clientCredentialsConfig
+	csClientConfig.Endpoint = tea.String(fmt.Sprintf("cs.%s.aliyuncs.com", region))
+	csClient, err := alicloudCsClient.NewClient(csClientConfig)
+
+	if err != nil {
+		resp.Diagnostics.AddError(
+			"Unable to Create AliCloud CS API Client",
+			"An unexpected error occurred when creating the AliCloud CS API client. "+
+				"If the error is not clear, please contact the provider developers.\n\n"+
+				"AliCloud CS Client Error: "+err.Error(),
+		)
+		return
+	}
+
 	// AliCloud ESS Client
 	essClientConfig := clientCredentialsConfig
 	essClientConfig.Endpoint = tea.String("ess.aliyuncs.com")
@@ -360,19 +371,6 @@
 			"An unexpected error occurred when creating the AliCloud ALB API client. "+
 				"If the error is not clear, please contact the provider developers.\n\n"+
 				"AliCloud ALB Client Error: "+err.Error(),
-=======
-	// AliCloud CS Client
-	csClientConfig := clientCredentialsConfig
-	csClientConfig.Endpoint = tea.String(fmt.Sprintf("cs.%s.aliyuncs.com", region))
-	csClient, err := alicloudCsClient.NewClient(csClientConfig)
-
-	if err != nil {
-		resp.Diagnostics.AddError(
-			"Unable to Create AliCloud CS API Client",
-			"An unexpected error occurred when creating the AliCloud CS API client. "+
-				"If the error is not clear, please contact the provider developers.\n\n"+
-				"AliCloud CS Client Error: "+err.Error(),
->>>>>>> e95ec9c4
 		)
 		return
 	}
@@ -388,12 +386,9 @@
 		cmsClient:      cmsClient,
 		adbClient:      adbClient,
 		emrClient:      emrClient,
-<<<<<<< HEAD
+		csClient:       csClient,
 		essClient:      essClient,
 		albClient:      albClient,
-=======
-		csClient:       csClient,
->>>>>>> e95ec9c4
 	}
 
 	resp.DataSourceData = alicloudClients
@@ -423,10 +418,7 @@
 		NewDdosCooWebconfigSslAttachmentResource,
 		NewAliadbResourceGroupBindResource,
 		NewEmrMetricAutoScalingRulesResource,
-<<<<<<< HEAD
+		NewDdosCooWebAIProtectConfigResource,
 		NewEssAttachAlbServerGroupResource,
-=======
-		NewDdosCooWebAIProtectConfigResource,
->>>>>>> e95ec9c4
 	}
 }