package alicloud

import (
	"context"
	"fmt"
	"os"

	"github.com/hashicorp/terraform-plugin-framework/datasource"
	"github.com/hashicorp/terraform-plugin-framework/path"
	"github.com/hashicorp/terraform-plugin-framework/provider"
	"github.com/hashicorp/terraform-plugin-framework/provider/schema"
	"github.com/hashicorp/terraform-plugin-framework/resource"
	"github.com/hashicorp/terraform-plugin-framework/types"

	alicloudAdbClient "github.com/alibabacloud-go/adb-20190315/v2/client"
	alicloudDnsClient "github.com/alibabacloud-go/alidns-20150109/v4/client"
	alicloudBaseClient "github.com/alibabacloud-go/bssopenapi-20171214/v3/client"
	alicloudCdnClient "github.com/alibabacloud-go/cdn-20180510/v2/client"
	alicloudCmsClient "github.com/alibabacloud-go/cms-20190101/v8/client"
	alicloudOpenapiClient "github.com/alibabacloud-go/darabonba-openapi/v2/client"
	alicloudAntiddosClient "github.com/alibabacloud-go/ddoscoo-20200101/v2/client"
	alicloudEmrClient "github.com/alibabacloud-go/emr-20210320/client"
	alicloudRamClient "github.com/alibabacloud-go/ram-20150501/v2/client"
	alicloudSlbClient "github.com/alibabacloud-go/slb-20140515/v4/client"

	"github.com/alibabacloud-go/tea/tea"
)

// Wrapper of AliCloud client
type alicloudClients struct {
	baseClient     *alicloudBaseClient.Client
	cdnClient      *alicloudCdnClient.Client
	antiddosClient *alicloudAntiddosClient.Client
	slbClient      *alicloudSlbClient.Client
	dnsClient      *alicloudDnsClient.Client
	ramClient      *alicloudRamClient.Client
	cmsClient      *alicloudCmsClient.Client
<<<<<<< HEAD
	adbClient      *alicloudAdbClient.Client
=======
	emrClient      *alicloudEmrClient.Client
>>>>>>> 16fa315a
}

// Ensure the implementation satisfies the expected interfaces
var (
	_ provider.Provider = &alicloudProvider{}
)

// New is a helper function to simplify provider server
func New() provider.Provider {
	return &alicloudProvider{}
}

type alicloudProvider struct{}

type alicloudProviderModel struct {
	Region    types.String `tfsdk:"region"`
	AccessKey types.String `tfsdk:"access_key"`
	SecretKey types.String `tfsdk:"secret_key"`
}

// Metadata returns the provider type name.
func (p *alicloudProvider) Metadata(_ context.Context, _ provider.MetadataRequest, resp *provider.MetadataResponse) {
	resp.TypeName = "st-alicloud"
}

// Schema defines the provider-level schema for configuration data.
func (p *alicloudProvider) Schema(_ context.Context, _ provider.SchemaRequest, resp *provider.SchemaResponse) {
	resp.Schema = schema.Schema{
		Description: "The Alibaba Cloud provider is used to interact with the many resources supported by Alibaba Cloud. " +
			"The provider needs to be configured with the proper credentials before it can be used.",
		Attributes: map[string]schema.Attribute{
			"region": schema.StringAttribute{
				Description: "Region for AliCloud API. May also be provided via ALICLOUD_REGION environment variable.",
				Optional:    true,
			},
			"access_key": schema.StringAttribute{
				Description: "Access Key for AliCloud API. May also be provided via ALICLOUD_ACCESS_KEY environment variable",
				Optional:    true,
			},
			"secret_key": schema.StringAttribute{
				Description: "Secret key for AliCloud API. May also be provided via ALICLOUD_SECRET_KEY environment variable",
				Optional:    true,
				Sensitive:   true,
			},
		},
	}
}

// Configure prepares a AliCloud API client for data sources and resources.
func (p *alicloudProvider) Configure(ctx context.Context, req provider.ConfigureRequest, resp *provider.ConfigureResponse) {
	var config alicloudProviderModel
	diags := req.Config.Get(ctx, &config)
	resp.Diagnostics.Append(diags...)
	if resp.Diagnostics.HasError() {
		return
	}

	// If practitioner provided a configuration value for any of the
	// attributes, it must be a known value.
	if config.Region.IsUnknown() {
		resp.Diagnostics.AddAttributeError(
			path.Root("region"),
			"Unknown AliCloud region",
			"The provider cannot create the AliCloud API client as there is an unknown configuration value for the"+
				"AliCloud API region. Set the value statically in the configuration, or use the ALICLOUD_REGION environment variable.",
		)
	}

	if config.AccessKey.IsUnknown() {
		resp.Diagnostics.AddAttributeError(
			path.Root("access_key"),
			"Unknown AliCloud access key",
			"The provider cannot create the AliCloud API client as there is an unknown configuration value for the"+
				"AliCloud API access key. Set the value statically in the configuration, or use the ALICLOUD_ACCESS_KEY environment variable.",
		)
	}

	if config.SecretKey.IsUnknown() {
		resp.Diagnostics.AddAttributeError(
			path.Root("secret_key"),
			"Unknown AliCloud secret key",
			"The provider cannot create the AliCloud API client as there is an unknown configuration value for the"+
				"AliCloud secret key. Set the value statically in the configuration, or use the ALICLOUD_SECRET_KEY environment variable.",
		)
	}

	if resp.Diagnostics.HasError() {
		return
	}

	// Default values to environment variables, but override
	// with Terraform configuration value if set.
	var region, accessKey, secretKey string
	if !config.Region.IsNull() {
		region = config.Region.ValueString()
	} else {
		region = os.Getenv("ALICLOUD_REGION")
	}

	if !config.AccessKey.IsNull() {
		accessKey = config.AccessKey.ValueString()
	} else {
		accessKey = os.Getenv("ALICLOUD_ACCESS_KEY")
	}

	if !config.SecretKey.IsNull() {
		secretKey = config.SecretKey.ValueString()
	} else {
		secretKey = os.Getenv("ALICLOUD_SECRET_KEY")
	}

	// If any of the expected configuration are missing, return
	// errors with provider-specific guidance.
	if region == "" {
		resp.Diagnostics.AddAttributeError(
			path.Root("region"),
			"Missing AliCloud API region",
			"The provider cannot create the AliCloud API client as there is a "+
				"missing or empty value for the AliCloud API region. Set the "+
				"region value in the configuration or use the ALICLOUD_REGION "+
				"environment variable. If either is already set, ensure the value "+
				"is not empty.",
		)
	}

	if accessKey == "" {
		resp.Diagnostics.AddAttributeError(
			path.Root("access_key"),
			"Missing AliCloud API access key",
			"The provider cannot create the AliCloud API client as there is a "+
				"missing or empty value for the AliCloud API access key. Set the "+
				"access key value in the configuration or use the ALICLOUD_ACCESS_KEY "+
				"environment variable. If either is already set, ensure the value "+
				"is not empty.",
		)
	}

	if secretKey == "" {
		resp.Diagnostics.AddAttributeError(
			path.Root("secret_key"),
			"Missing AliCloud secret key",
			"The provider cannot create the AliCloud API client as there is a "+
				"missing or empty value for the AliCloud API Secret Key. Set the "+
				"secret key value in the configuration or use the ALICLOUD_SECRET_KEY "+
				"environment variable. If either is already set, ensure the value "+
				"is not empty.",
		)
	}

	if resp.Diagnostics.HasError() {
		return
	}

	clientCredentialsConfig := &alicloudOpenapiClient.Config{
		RegionId:        &region,
		AccessKeyId:     &accessKey,
		AccessKeySecret: &secretKey,
	}

	// AliCloud Base Client
	baseClientConfig := clientCredentialsConfig
	baseClient, err := alicloudBaseClient.NewClient(baseClientConfig)

	if err != nil {
		resp.Diagnostics.AddError(
			"Unable to Create AliCloud Base API Client",
			"An unexpected error occurred when creating the AliCloud Base API client. "+
				"If the error is not clear, please contact the provider developers.\n\n"+
				"AliCloud Base Client Error: "+err.Error(),
		)
		return
	}

	// AliCloud CDN Client
	cdnClientConfig := clientCredentialsConfig
	cdnClient, err := alicloudCdnClient.NewClient(cdnClientConfig)

	if err != nil {
		resp.Diagnostics.AddError(
			"Unable to Create AliCloud CDN API Client",
			"An unexpected error occurred when creating the AliCloud CDN API client. "+
				"If the error is not clear, please contact the provider developers.\n\n"+
				"AliCloud CDN Client Error: "+err.Error(),
		)
		return
	}

	// AliCloud Antiddos Client
	antiddosClientConfig := clientCredentialsConfig
	antiddosClient, err := alicloudAntiddosClient.NewClient(antiddosClientConfig)

	if err != nil {
		resp.Diagnostics.AddError(
			"Unable to Create AliCloud Antiddos API Client",
			"An unexpected error occurred when creating the AliCloud Antiddos API client. "+
				"If the error is not clear, please contact the provider developers.\n\n"+
				"AliCloud Antiddos Client Error: "+err.Error(),
		)
		return
	}

	// AliCloud SLB Client
	slbClientConfig := clientCredentialsConfig
	slbClient, err := alicloudSlbClient.NewClient(slbClientConfig)

	if err != nil {
		resp.Diagnostics.AddError(
			"Unable to Create AliCloud SLB API Client",
			"An unexpected error occurred when creating the AliCloud SLB API client. "+
				"If the error is not clear, please contact the provider developers.\n\n"+
				"AliCloud SLB Client Error: "+err.Error(),
		)
		return
	}

	// AliCloud DNS Client
	dnsClientConfig := clientCredentialsConfig
	dnsClient, err := alicloudDnsClient.NewClient(dnsClientConfig)

	if err != nil {
		resp.Diagnostics.AddError(
			"Unable to Create AliCloud DNS API Client",
			"An unexpected error occurred when creating the AliCloud DNS API client. "+
				"If the error is not clear, please contact the provider developers.\n\n"+
				"AliCloud DNS Client Error: "+err.Error(),
		)
		return
	}

	// AliCloud RAM Client
	ramClientConfig := clientCredentialsConfig
	ramClient, err := alicloudRamClient.NewClient(ramClientConfig)

	if err != nil {
		resp.Diagnostics.AddError(
			"Unable to Create AliCloud RAM API Client",
			"An unexpected error occurred when creating the AliCloud RAM API client. "+
				"If the error is not clear, please contact the provider developers.\n\n"+
				"AliCloud RAM Client Error: "+err.Error(),
		)
		return
	}

	// AliCloud CMS Client
	cmsClientConfig := clientCredentialsConfig
	cmsClientConfig.Endpoint = tea.String(fmt.Sprintf("metrics.%s.aliyuncs.com", region))
	cmsClient, err := alicloudCmsClient.NewClient(cmsClientConfig)

	if err != nil {
		resp.Diagnostics.AddError(
			"Unable to Create AliCloud CMS API Client",
			"An unexpected error occurred when creating the AliCloud CMS API client. "+
				"If the error is not clear, please contact the provider developers.\n\n"+
				"AliCloud CMS Client Error: "+err.Error(),
		)
		return
	}

<<<<<<< HEAD
	// AliCloud ADB Client
	adbClientConfig := clientCredentialsConfig
	adbClientConfig.Endpoint = tea.String("adb.aliyuncs.com")
	adbClient, err := alicloudAdbClient.NewClient(adbClientConfig)

	if err != nil {
		resp.Diagnostics.AddError(
			"Unable to Create AliCloud ADB API Client",
			"An unexpected error occurred when creating the AliCloud ADB API client. "+
				"If the error is not clear, please contact the provider developers.\n\n"+
				"AliCloud ADB Client Error: "+err.Error(),
=======
	// AliCloud EMR Client
	emrClientConfig := clientCredentialsConfig
	emrClientConfig.Endpoint = tea.String(fmt.Sprintf("emr.%s.aliyuncs.com", region))
	emrClient, err := alicloudEmrClient.NewClient(emrClientConfig)

	if err != nil {
		resp.Diagnostics.AddError(
			"Unable to Create AliCloud EMR API Client",
			"An unexpected error occurred when creating the AliCloud EMR API client. "+
				"If the error is not clear, please contact the provider developers.\n\n"+
				"AliCloud EMR Client Error: "+err.Error(),
>>>>>>> 16fa315a
		)
		return
	}

	// AliCloud clients wrapper
	alicloudClients := alicloudClients{
		baseClient:     baseClient,
		cdnClient:      cdnClient,
		antiddosClient: antiddosClient,
		slbClient:      slbClient,
		dnsClient:      dnsClient,
		ramClient:      ramClient,
		cmsClient:      cmsClient,
<<<<<<< HEAD
		adbClient:      adbClient,
=======
		emrClient:      emrClient,
>>>>>>> 16fa315a
	}

	resp.DataSourceData = alicloudClients
	resp.ResourceData = alicloudClients
}

func (p *alicloudProvider) DataSources(_ context.Context) []func() datasource.DataSource {
	return []func() datasource.DataSource{
		NewCdnDomainDataSource,
		NewDdosCooInstancesDataSource,
		NewDdosCooDomainResourcesDataSource,
		NewSlbLoadBalancersDataSource,
	}
}

func (p *alicloudProvider) Resources(_ context.Context) []func() resource.Resource {
	return []func() resource.Resource{
		NewAliDnsRecordWeightResource,
		NewAliDnsGtmInstanceResource,
		NewRamUserGroupAttachmentResource,
		NewRamPolicyResource,
		NewCmsAlarmRuleResource,
		NewAlidnsDomainAttachmentResource,
		NewAlidnsInstanceResource,
		NewCmsSystemEventContactGroupAttachmentResource,
		NewDdosCooWebconfigSslAttachmentResource,
<<<<<<< HEAD
		NewAliadbResourceGroupBindResource,
=======
		NewEmrMetricAutoScalingRulesResource,
>>>>>>> 16fa315a
	}
}<|MERGE_RESOLUTION|>--- conflicted
+++ resolved
@@ -35,11 +35,8 @@
 	dnsClient      *alicloudDnsClient.Client
 	ramClient      *alicloudRamClient.Client
 	cmsClient      *alicloudCmsClient.Client
-<<<<<<< HEAD
 	adbClient      *alicloudAdbClient.Client
-=======
 	emrClient      *alicloudEmrClient.Client
->>>>>>> 16fa315a
 }
 
 // Ensure the implementation satisfies the expected interfaces
@@ -298,19 +295,17 @@
 		return
 	}
 
-<<<<<<< HEAD
-	// AliCloud ADB Client
-	adbClientConfig := clientCredentialsConfig
-	adbClientConfig.Endpoint = tea.String("adb.aliyuncs.com")
-	adbClient, err := alicloudAdbClient.NewClient(adbClientConfig)
-
+        // AliCloud ADB Client
+        adbClientConfig := clientCredentialsConfig
+        adbClientConfig.Endpoint = tea.String("adb.aliyuncs.com")
+        adbClient, err := alicloudAdbClient.NewClient(adbClientConfig)
 	if err != nil {
 		resp.Diagnostics.AddError(
 			"Unable to Create AliCloud ADB API Client",
 			"An unexpected error occurred when creating the AliCloud ADB API client. "+
 				"If the error is not clear, please contact the provider developers.\n\n"+
 				"AliCloud ADB Client Error: "+err.Error(),
-=======
+
 	// AliCloud EMR Client
 	emrClientConfig := clientCredentialsConfig
 	emrClientConfig.Endpoint = tea.String(fmt.Sprintf("emr.%s.aliyuncs.com", region))
@@ -322,7 +317,6 @@
 			"An unexpected error occurred when creating the AliCloud EMR API client. "+
 				"If the error is not clear, please contact the provider developers.\n\n"+
 				"AliCloud EMR Client Error: "+err.Error(),
->>>>>>> 16fa315a
 		)
 		return
 	}
@@ -336,11 +330,8 @@
 		dnsClient:      dnsClient,
 		ramClient:      ramClient,
 		cmsClient:      cmsClient,
-<<<<<<< HEAD
 		adbClient:      adbClient,
-=======
 		emrClient:      emrClient,
->>>>>>> 16fa315a
 	}
 
 	resp.DataSourceData = alicloudClients
@@ -367,10 +358,7 @@
 		NewAlidnsInstanceResource,
 		NewCmsSystemEventContactGroupAttachmentResource,
 		NewDdosCooWebconfigSslAttachmentResource,
-<<<<<<< HEAD
 		NewAliadbResourceGroupBindResource,
-=======
 		NewEmrMetricAutoScalingRulesResource,
->>>>>>> 16fa315a
 	}
 }